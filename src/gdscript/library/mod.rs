
//! Convenient access to the builtins in `GDLisp.gd`.
//!
//! The most commonly-used functions from this module are
//! [`bind_builtins`], [`bind_builtin_macros`], and
//! [`all_builtin_names`], though the module also provides several
//! simpler helper functions for commonly-used GDLisp builtins.

pub mod classes;
pub mod macros;
pub mod keys;
pub mod magic;

use super::expr::Expr;
use super::literal::Literal;
use super::op;
use crate::compile::symbol_table::SymbolTable;
use crate::compile::symbol_table::local_var::{LocalVar, ValueHint};
use crate::compile::symbol_table::function_call::{FnCall, FnScope, FnSpecs};
use crate::compile::symbol_table::call_magic;
use crate::ir::arglist::{ArgList, VarArg};
use crate::ir::identifier::{Id, Namespace};
use crate::ir::macros::MacroData;
use crate::runner::macro_server::named_file_server::MacroID;
use classes::GDSCRIPT_CLASS_NAMES;

use std::collections::{HashSet, HashMap};

/// The name of the top-level GDLisp singleton object.
pub const GDLISP_NAME: &str = "GDLisp";

/// The name of the sole field in the `Cell` class.
pub const CELL_CONTENTS: &str = "contents";

/// The name of a GDScript constructor.
pub const CONSTRUCTOR_NAME: &str = "_init";

/// An expression which accesses the global GDLisp singleton object.
pub fn gdlisp_root() -> Expr {
  Expr::Var(String::from(GDLISP_NAME))
}

/// An expression which accesses a specific field on [`gdlisp_root`].
pub fn on_gdlisp_root(name: String) -> Expr {
  Expr::Attribute(Box::new(gdlisp_root()), name)
}

fn toplevel_enum(name: &str, values: &[&str]) -> LocalVar {
  let hint = ValueHint::enumeration(values.iter().copied());
  let mut var = LocalVar::file_constant(name.to_owned()).with_hint(hint);
  var.name = var.name.into_imported(GDLISP_NAME.to_owned());
  var
}

fn gdlisp_function(name: &str, specs: FnSpecs) -> FnCall {
  let mut func = FnCall::file_constant(specs, FnScope::Global, String::from(name));
  func.object = func.object.into_imported(GDLISP_NAME.to_owned());
  func
}

/// The GDScript `null` value.
pub fn nil() -> Expr {
  Expr::null()
}

/// An expression representing the GDLisp `Cons` class.
pub fn cons_class() -> Expr {
  on_gdlisp_root(String::from("Cons"))
}

/// An expression representing the GDLisp `Symbol` class.
pub fn symbol_class() -> Expr {
  on_gdlisp_root(String::from("Symbol"))
}

/// An expression representing the GDLisp `Cell` class.
pub fn cell_class() -> Expr {
  on_gdlisp_root(String::from("Cell"))
}

/// Given a vector of expressions `vec`, produce an expression which
/// produces a GDLisp list containing those expressions in order.
pub fn construct_list(vec: Vec<Expr>) -> Expr {
  vec.into_iter().rev().fold(nil(), |rest, first| {
    Expr::Call(Some(Box::new(cons_class())), String::from("new"), vec!(first, rest))
  })
}

/// Given a GDLisp expression, produce an expression which constructs
/// a cell containing it.
pub fn construct_cell(expr: Expr) -> Expr {
  Expr::Call(Some(Box::new(cell_class())), String::from("new"), vec!(expr))
}

<<<<<<< HEAD
pub fn bind_builtins(table: &mut SymbolTable, minimalist: bool) {
=======
/// Bind all GDLisp and GDScript built-in names to the given symbol
/// table.
///
/// This function does *not* bind built-in macros.
/// [`bind_builtin_macros`] is a separate function provided for that
/// behavior.
pub fn bind_builtins(table: &mut SymbolTable) {
>>>>>>> 2c33be3b

  // All built-in global class names
  for name in &GDSCRIPT_CLASS_NAMES {
    table.set_var((*name).to_owned(), LocalVar::superglobal((*name).to_owned()));
  }

  // TODO Do we need to bind built-in macros here? Macros should have
  // no runtime presence so that makes me think no, but at the same
  // time we do bind user-defined macros to the symbol table.

  if !minimalist {

    // nil
    table.set_var("nil".to_owned(),
                  LocalVar::superglobal(String::from("null")).with_hint(ValueHint::Literal(Literal::Null)));

    // Cons
    table.set_fn("cons".to_owned(),
                 gdlisp_function("cons", FnSpecs::new(2, 0, None)),
                 Box::new(call_magic::DefaultCall));

    // intern
    table.set_fn("intern".to_owned(),
                 gdlisp_function("intern", FnSpecs::new(1, 0, None)),
                 Box::new(call_magic::DefaultCall));

    // Length
    table.set_fn("length".to_owned(),
                 gdlisp_function("length", FnSpecs::new(1, 0, None)),
                 Box::new(call_magic::DefaultCall));

    // Funcall
    table.set_fn("funcall".to_owned(),
                 gdlisp_function("funcall", FnSpecs::new(1, 0, Some(VarArg::RestArg))),
                 Box::new(call_magic::DefaultCall));

    // + (Addition)
    table.set_fn("+".to_owned(),
                 gdlisp_function("plus", FnSpecs::new(0, 0, Some(VarArg::RestArg))),
                 Box::new(
                   call_magic::CompileToBinOp {
                     zero: Expr::from(0),
                     bin: op::BinaryOp::Add,
                     assoc: call_magic::Assoc::Left,
                   }));

    // * (Multiplication)
    table.set_fn("*".to_owned(),
                 gdlisp_function("times", FnSpecs::new(0, 0, Some(VarArg::RestArg))),
                 Box::new(
                   call_magic::CompileToBinOp {
                     zero: Expr::from(1),
                     bin: op::BinaryOp::Times,
                     assoc: call_magic::Assoc::Left,
                   }));

    // - (Subtraction)
    table.set_fn("-".to_owned(),
                 gdlisp_function("minus", FnSpecs::new(1, 0, Some(VarArg::RestArg))),
                 Box::new(call_magic::MinusOperation));

    // / (Division)
    table.set_fn("/".to_owned(),
                 gdlisp_function("div", FnSpecs::new(1, 0, Some(VarArg::RestArg))),
                 Box::new(call_magic::DivOperation));

    // div (Integer Division)
    table.set_fn("div".to_owned(),
                 gdlisp_function("intdiv", FnSpecs::new(1, 0, Some(VarArg::RestArg))),
                 Box::new(call_magic::IntDivOperation));

    // TODO Unify mod and fmod somehow

    // mod (Modulo)
    table.set_fn("mod".to_owned(),
                 gdlisp_function("mod", FnSpecs::new(2, 0, None)),
                 Box::new(call_magic::ModOperation));

    // fmod (Modulo)
    table.set_fn("fmod".to_owned(),
                 FnCall::superglobal(FnSpecs::new(2, 0, None), FnScope::Superglobal, "fmod".to_owned()),
                 Box::new(call_magic::DefaultCall));

    // = (Equality)
    table.set_fn("=".to_owned(),
                 gdlisp_function("eq", FnSpecs::new(1, 0, Some(VarArg::RestArg))),
                 Box::new(call_magic::CompileToTransCmp { bin: op::BinaryOp::Eq }));

    // < (Less Than)
    table.set_fn("<".to_owned(),
                 gdlisp_function("lt", FnSpecs::new(1, 0, Some(VarArg::RestArg))),
                 Box::new(call_magic::CompileToTransCmp { bin: op::BinaryOp::LT }));

    // > (Greater Than)
    table.set_fn(">".to_owned(),
                 gdlisp_function("gt", FnSpecs::new(1, 0, Some(VarArg::RestArg))),
                 Box::new(call_magic::CompileToTransCmp { bin: op::BinaryOp::GT }));

    // <= (Less Than or Equal)
    table.set_fn("<=".to_owned(),
                 gdlisp_function("le", FnSpecs::new(1, 0, Some(VarArg::RestArg))),
                 Box::new(call_magic::CompileToTransCmp { bin: op::BinaryOp::LE }));

    // >= (Greater Than or Equal)
    table.set_fn(">=".to_owned(),
                 gdlisp_function("ge", FnSpecs::new(1, 0, Some(VarArg::RestArg))),
                 Box::new(call_magic::CompileToTransCmp { bin: op::BinaryOp::GE }));

    // /= (Not Equal)
    table.set_fn("/=".to_owned(),
                 gdlisp_function("ne", FnSpecs::new(1, 0, Some(VarArg::RestArg))),
                 Box::new(call_magic::NEqOperation { fallback: Box::new(call_magic::DefaultCall) }));

    // not
    table.set_fn("not".to_owned(),
                 gdlisp_function("not_", FnSpecs::new(1, 0, None)),
                 Box::new(call_magic::BooleanNotOperation));

    // list
    table.set_fn("list".to_owned(),
                 gdlisp_function("list", FnSpecs::new(0, 0, Some(VarArg::RestArg))),
                 Box::new(call_magic::ListOperation));

    // vector
    table.set_fn("vector".to_owned(),
                 gdlisp_function("vector", FnSpecs::new(1, 1, None)),
                 Box::new(call_magic::VectorOperation));

    // list->array
    table.set_fn("list->array".to_owned(),
                 gdlisp_function("list_to_array", FnSpecs::new(1, 0, None)),
                 Box::new(call_magic::DefaultCall));

    // array->list
    table.set_fn("array->list".to_owned(),
                 gdlisp_function("array_to_list", FnSpecs::new(1, 0, None)),
                 Box::new(call_magic::DefaultCall));

    // elt (Array element)
    table.set_fn("elt".to_owned(),
                 gdlisp_function("elt", FnSpecs::new(2, 0, None)),
                 Box::new(call_magic::ArraySubscript));

    table.set_fn("set-elt".to_owned(),
                 gdlisp_function("set_elt", FnSpecs::new(3, 0, None)),
                 Box::new(call_magic::ArraySubscriptAssign));

    // instance? (TODO This can be a multimethod, or if we decide not to go that route then we can call-magic away some of the checks if we know we're looking at a class name)
    table.set_fn("instance?".to_owned(),
                 gdlisp_function("istype", FnSpecs::new(2, 0, None)),
                 Box::new(call_magic::DefaultCall));

    // sys/instance-direct? (Always uses `is` directly; should be primitive and magicked away)
    table.set_fn("sys/instance-direct?".to_owned(),
                 gdlisp_function("istype_direct", FnSpecs::new(2, 0, None)),
                 Box::new(call_magic::InstanceOf));

    // gensym
    table.set_fn("gensym".to_owned(),
                 gdlisp_function("gensym", FnSpecs::new(0, 1, None)),
                 Box::new(call_magic::DefaultCall));

    // member? (Array has element)
    table.set_fn("member?".to_owned(),
                 gdlisp_function("elt", FnSpecs::new(2, 0, None)),
                 Box::new(call_magic::ElementOf));

    // map (For lists and arrays)
    table.set_fn("map".to_owned(),
                 gdlisp_function("map", FnSpecs::new(2, 0, None)),
                 Box::new(call_magic::DefaultCall));

    // filter (For lists and arrays)
    table.set_fn("filter".to_owned(),
                 gdlisp_function("filter", FnSpecs::new(2, 0, None)),
                 Box::new(call_magic::DefaultCall));

    // append (For lists)
    table.set_fn("append".to_owned(),
                 gdlisp_function("append", FnSpecs::new(0, 0, Some(VarArg::RestArg))),
                 Box::new(call_magic::DefaultCall));

    // sys/qq-smart-list (Used in quasiquote expansion)
    table.set_fn("sys/qq-smart-list".to_owned(),
                 gdlisp_function("qq_smart_list", FnSpecs::new(1, 0, None)),
                 Box::new(call_magic::DefaultCall));

    // sys/qq-smart-array (Used in quasiquote expansion)
    table.set_fn("sys/qq-smart-array".to_owned(),
                 gdlisp_function("qq_smart_array", FnSpecs::new(1, 0, None)),
                 Box::new(call_magic::DefaultCall));

    // ---- GDScript built-ins that we use unmodified ----

    // TODO sys/declare these in GDLisp_bootstrapping.lisp

    table.set_fn("str".to_owned(),
                 FnCall::superglobal(FnSpecs::new(1, 0, None), FnScope::Superglobal, "str".to_owned()),
                 Box::new(call_magic::DefaultCall));

    table.set_fn("int".to_owned(),
                 FnCall::superglobal(FnSpecs::new(1, 0, None), FnScope::Superglobal, "int".to_owned()),
                 Box::new(call_magic::DefaultCall));

    table.set_fn("bool".to_owned(),
                 FnCall::superglobal(FnSpecs::new(1, 0, None), FnScope::Superglobal, "bool".to_owned()),
                 Box::new(call_magic::DefaultCall));

    table.set_fn("randomize".to_owned(),
                 FnCall::superglobal(FnSpecs::new(0, 0, None), FnScope::Superglobal, "randomize".to_owned()),
                 Box::new(call_magic::DefaultCall));

    // (TODO Should we wrap this and the other random functions and make a nice interface to them?)
    table.set_fn("randi".to_owned(),
                 FnCall::superglobal(FnSpecs::new(0, 0, None), FnScope::Superglobal, "randi".to_owned()),
                 Box::new(call_magic::DefaultCall));

    table.set_fn("randf".to_owned(),
                 FnCall::superglobal(FnSpecs::new(0, 0, None), FnScope::Superglobal, "randf".to_owned()),
                 Box::new(call_magic::DefaultCall));

    table.set_fn("rand-range".to_owned(),
                 FnCall::superglobal(FnSpecs::new(2, 0, None), FnScope::Superglobal, "rand_range".to_owned()),
                 Box::new(call_magic::DefaultCall));

    table.set_fn("clamp".to_owned(),
                 FnCall::superglobal(FnSpecs::new(3, 0, None), FnScope::Superglobal, "clamp".to_owned()),
                 Box::new(call_magic::DefaultCall));

    table.set_fn("abs".to_owned(),
                 FnCall::superglobal(FnSpecs::new(1, 0, None), FnScope::Superglobal, "abs".to_owned()),
                 Box::new(call_magic::DefaultCall));

    // TODO Eventually we'll want this to be a multimethod which works
    // on lists as well as arrays. (And possibly elt as well?)
    table.set_fn("len".to_owned(),
                 FnCall::superglobal(FnSpecs::new(1, 0, None), FnScope::Superglobal, "len".to_owned()),
                 Box::new(call_magic::DefaultCall));

    // TODO Definitely want to wrap this (and all of the mouse functions) in a nice namespace or module or something.
    table.set_fn("get-global-mouse-position".to_owned(),
                 FnCall::superglobal(FnSpecs::new(0, 0, None), FnScope::Superglobal, "get_global_mouse_position".to_owned()),
                 Box::new(call_magic::DefaultCall));

    table.set_fn("push-error".to_owned(),
                 FnCall::superglobal(FnSpecs::new(1, 0, None), FnScope::Superglobal, "push_error".to_owned()),
                 Box::new(call_magic::DefaultCall));

    table.set_fn("push-warning".to_owned(),
                 FnCall::superglobal(FnSpecs::new(1, 0, None), FnScope::Superglobal, "push_warning".to_owned()),
                 Box::new(call_magic::DefaultCall));

    table.set_fn("typeof".to_owned(),
                 FnCall::superglobal(FnSpecs::new(1, 0, None), FnScope::Superglobal, "typeof".to_owned()),
                 Box::new(call_magic::DefaultCall));

    table.set_var("PI".to_owned(), LocalVar::superglobal("PI".to_owned()));
    table.set_var("SPKEY".to_owned(), LocalVar::superglobal("SPKEY".to_owned()));

    // TYPE_* Constants
    table.set_var("Null".to_owned(), LocalVar::superglobal("TYPE_NIL".to_owned()));
    table.set_var("Bool".to_owned(), LocalVar::superglobal("TYPE_BOOL".to_owned()));
    table.set_var("Int".to_owned(), LocalVar::superglobal("TYPE_INT".to_owned()));
    table.set_var("Float".to_owned(), LocalVar::superglobal("TYPE_REAL".to_owned()));
    table.set_var("String".to_owned(), LocalVar::superglobal("TYPE_STRING".to_owned()));
    table.set_var("Vector2".to_owned(), LocalVar::superglobal("TYPE_VECTOR2".to_owned()));
    table.set_var("Rect2".to_owned(), LocalVar::superglobal("TYPE_RECT2".to_owned()));
    table.set_var("Vector3".to_owned(), LocalVar::superglobal("TYPE_VECTOR3".to_owned()));
    table.set_var("Transform2D".to_owned(), LocalVar::superglobal("TYPE_TRANSFORM2D".to_owned()));
    table.set_var("Plane".to_owned(), LocalVar::superglobal("TYPE_PLANE".to_owned()));
    table.set_var("Quat".to_owned(), LocalVar::superglobal("TYPE_QUAT".to_owned()));
    table.set_var("AABB".to_owned(), LocalVar::superglobal("TYPE_AABB".to_owned()));
    table.set_var("Basis".to_owned(), LocalVar::superglobal("TYPE_BASIS".to_owned()));
    table.set_var("Transform".to_owned(), LocalVar::superglobal("TYPE_TRANSFORM".to_owned()));
    table.set_var("Color".to_owned(), LocalVar::superglobal("TYPE_COLOR".to_owned()));
    table.set_var("NodePath".to_owned(), LocalVar::superglobal("TYPE_NODE_PATH".to_owned()));
    table.set_var("RID".to_owned(), LocalVar::superglobal("TYPE_RID".to_owned()));
    table.set_var("Object".to_owned(), LocalVar::superglobal("TYPE_OBJECT".to_owned()));
    table.set_var("Dictionary".to_owned(), LocalVar::superglobal("TYPE_DICTIONARY".to_owned()));
    table.set_var("Array".to_owned(), LocalVar::superglobal("TYPE_ARRAY".to_owned()));
    table.set_var("PoolByteArray".to_owned(), LocalVar::superglobal("TYPE_RAW_ARRAY".to_owned()));
    table.set_var("PoolIntArray".to_owned(), LocalVar::superglobal("TYPE_INT_ARRAY".to_owned()));
    table.set_var("PoolRealArray".to_owned(), LocalVar::superglobal("TYPE_REAL_ARRAY".to_owned()));
    table.set_var("PoolStringArray".to_owned(), LocalVar::superglobal("TYPE_STRING_ARRAY".to_owned()));
    table.set_var("PoolVector2Array".to_owned(), LocalVar::superglobal("TYPE_VECTOR2_ARRAY".to_owned()));
    table.set_var("PoolVector3Array".to_owned(), LocalVar::superglobal("TYPE_VECTOR3_ARRAY".to_owned()));
    table.set_var("PoolColorArray".to_owned(), LocalVar::superglobal("TYPE_COLOR_ARRAY".to_owned()));
    table.set_var("TYPE_MAX".to_owned(), LocalVar::superglobal("TYPE_MAX".to_owned()));

    // BUTTON_* Constants
    table.set_var("Mouse".to_owned(),
                  toplevel_enum("Mouse", &["LEFT", "RIGHT", "MIDDLE", "XBUTTON1",
                                           "XBUTTON2", "WHEEL_UP", "WHEEL_DOWN",
                                           "WHEEL_LEFT", "WHEEL_RIGHT", "MASK_LEFT",
                                           "MASK_RIGHT", "MASK_MIDDLE", "MASK_XBUTTON1",
                                           "MASK_XBUTTON2"]));

    // MARGIN_* Constants
    table.set_var("Margin".to_owned(),
                  toplevel_enum("Margin", &["LEFT", "TOP", "RIGHT", "BOTTOM"]));

    // CORNER_* Constants
    table.set_var("Corner".to_owned(),
                  toplevel_enum("Corner", &["TOP_LEFT", "TOP_RIGHT", "BOTTOM_RIGHT", "BOTTOM_LEFT"]));

    // ORIENTATION_* Constants
    table.set_var("Orientation".to_owned(),
                  toplevel_enum("Orientation", &["VERTICAL", "HORIZONTAL"]));

    // HALIGN_* Constants
    table.set_var("HAlign".to_owned(),
                  toplevel_enum("HAlign", &["LEFT", "CENTER", "RIGHT"]));

    // VALIGN_* Constants
    table.set_var("VAlign".to_owned(),
                  toplevel_enum("VAlign", &["TOP", "CENTER", "BOTTOM"]));

    // KEY_* Constants
    table.set_var("Key".to_owned(),
                  toplevel_enum("Key", &keys::GDSCRIPT_KEY_NAMES));

    // KEY_MASK_* Constants
    table.set_var("KeyMask".to_owned(),
                  toplevel_enum("KeyMask", &["CODE_MASK", "MODIFIER_MASK", "SHIFT", "ALT",
                                             "META", "CTRL", "CMD", "KPAD", "GROUP_SWITCH"]));

    // JOY_* Constants
    table.set_var("Joy".to_owned(),
                  toplevel_enum("Joy", &["BUTTON_0", "BUTTON_1", "BUTTON_2",
                                         "BUTTON_3", "BUTTON_4", "BUTTON_5", "BUTTON_6", "BUTTON_7",
                                         "BUTTON_8", "BUTTON_9", "BUTTON_10", "BUTTON_11", "BUTTON_12",
                                         "BUTTON_13", "BUTTON_14", "BUTTON_15", "BUTTON_MAX", "SONY_CIRCLE",
                                         "SONY_X", "SONY_SQUARE", "SONY_TRIANGLE", "XBOX_B", "XBOX_A",
                                         "XBOX_X", "XBOX_Y", "DS_A", "DS_B", "DS_X", "DS_Y", "VR_GRIP",
                                         "VR_PAD", "VR_TRIGGER", "OCULUS_AX", "OCULUS_BY", "OCULUS_MENU",
                                         "OPENVR_MENU", "SELECT", "START", "DPAD_UP", "DPAD_DOWN", "DPAD_LEFT",
                                         "DPAD_RIGHT", "L", "L2", "L3", "R", "R2", "R3", "AXIS_0", "AXIS_1",
                                         "AXIS_2", "AXIS_3", "AXIS_4", "AXIS_5", "AXIS_6", "AXIS_7", "AXIS_8",
                                         "AXIS_9", "AXIS_MAX", "ANALOG_LX", "ANALOG_LY", "ANALOG_RX", "ANALOG_RY",
                                         "ANALOG_L2", "ANALOG_R2", "VR_ANALOG_TRIGGER", "VR_ANALOG_GRIP",
                                         "OPENVR_TOUCHPADX", "OPENVR_TOUCHPADY"]));

    // MIDI_MESSAGE_* Constants
    table.set_var("MIDIMessage".to_owned(),
                  toplevel_enum("MIDIMessage", &["NOTE_OFF", "NOTE_ON", "AFTERTOUCH", "CONTROL_CHANGE",
                                                 "PROGRAM_CHANGE", "CHANNEL_PRESSURE", "PITCH_BEND"]));

  }

  // TODO The remaining constants from @GlobalScope need to be copied over here

}

<<<<<<< HEAD
pub fn all_builtin_names(minimalist: bool) -> HashSet<Id> {
=======
/// Get a collection of all of the built-in names in GDLisp and
/// GDScript, in no particular order.
pub fn all_builtin_names() -> HashSet<Id> {
>>>>>>> 2c33be3b
  // This is a *really* roundabout way of doing this, but whatever.
  // The canonical list is given in bind_builtins, so for the sake of
  // DRY we'll delegate to that function.
  let mut table = SymbolTable::new();
  bind_builtins(&mut table, minimalist);
  let mut names = HashSet::new();
  for (func, _, _) in table.fns() {
    names.insert(Id::new(Namespace::Function, func.to_owned()));
  }
  for (var, _) in table.vars() {
    names.insert(Id::new(Namespace::Value, var.to_owned()));
  }
  names
}

/// Bind all of the built-in GDLisp macros to the macro table given.
pub fn bind_builtin_macros(macros: &mut HashMap<String, MacroData>) {

  // or
  macros.insert(String::from("or"),
                MacroData { id: MacroID(macros::ID_OR_FUNCTION), args: ArgList::rest(), imported: true });

  // and
  macros.insert(String::from("and"),
                MacroData { id: MacroID(macros::ID_AND_FUNCTION), args: ArgList::rest(), imported: true });

  // let*
  macros.insert(String::from("let*"),
                MacroData { id: MacroID(macros::ID_LETSTAR_FUNCTION), args: ArgList::rest(), imported: true });

  // defvars
  macros.insert(String::from("defvars"),
                MacroData { id: MacroID(macros::ID_DEFVARS_FUNCTION), args: ArgList::rest(), imported: true });

  // when
  macros.insert(String::from("when"),
                MacroData { id: MacroID(macros::ID_WHEN_FUNCTION), args: ArgList::rest(), imported: true });

  // unless
  macros.insert(String::from("unless"),
                MacroData { id: MacroID(macros::ID_UNLESS_FUNCTION), args: ArgList::rest(), imported: true });

  // if
  macros.insert(String::from("if"),
                MacroData { id: MacroID(macros::ID_IF_FUNCTION), args: ArgList::rest(), imported: true });

  // yield*
  macros.insert(String::from("yield*"),
                MacroData { id: MacroID(macros::ID_YIELDSTAR_FUNCTION), args: ArgList::rest(), imported: true });

}<|MERGE_RESOLUTION|>--- conflicted
+++ resolved
@@ -92,17 +92,13 @@
   Expr::Call(Some(Box::new(cell_class())), String::from("new"), vec!(expr))
 }
 
-<<<<<<< HEAD
-pub fn bind_builtins(table: &mut SymbolTable, minimalist: bool) {
-=======
 /// Bind all GDLisp and GDScript built-in names to the given symbol
 /// table.
 ///
 /// This function does *not* bind built-in macros.
 /// [`bind_builtin_macros`] is a separate function provided for that
 /// behavior.
-pub fn bind_builtins(table: &mut SymbolTable) {
->>>>>>> 2c33be3b
+pub fn bind_builtins(table: &mut SymbolTable, minimalist: bool) {
 
   // All built-in global class names
   for name in &GDSCRIPT_CLASS_NAMES {
@@ -456,13 +452,9 @@
 
 }
 
-<<<<<<< HEAD
-pub fn all_builtin_names(minimalist: bool) -> HashSet<Id> {
-=======
 /// Get a collection of all of the built-in names in GDLisp and
 /// GDScript, in no particular order.
-pub fn all_builtin_names() -> HashSet<Id> {
->>>>>>> 2c33be3b
+pub fn all_builtin_names(minimalist: bool) -> HashSet<Id> {
   // This is a *really* roundabout way of doing this, but whatever.
   // The canonical list is given in bind_builtins, so for the sake of
   // DRY we'll delegate to that function.
