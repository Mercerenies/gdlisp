--- conflicted
+++ resolved
@@ -796,122 +796,74 @@
             args_134 = cdr(args_134)
         _cond_135 = cons(GDLisp.intern("cond"), result_136)
     else:
-<<<<<<< HEAD
         _cond_135 = true
     return _cond_135
 static func let_u002A(vars_137, body_138):
-    var _cond_139 = cons(GDLisp.intern("progn"), append(GDLisp.Cons.new(sys_u002Fqq_smart_list(body_138), GDLisp.Cons.new(null, null)))) if vars_137 == nil else cons(GDLisp.intern("let"), cons(cons(car(vars_137), null), cons(cons(GDLisp.intern("let*"), cons(cdr(vars_137), append(GDLisp.Cons.new(sys_u002Fqq_smart_list(body_138), GDLisp.Cons.new(null, null))))), null)))
+    var _cond_139 = null
+    if vars_137 == nil:
+        _cond_139 = cons(GDLisp.intern("progn"), append(GDLisp.Cons.new(sys_u002Fqq_smart_list(body_138), GDLisp.Cons.new(null, null))))
+    else:
+        var _split_140 = append(GDLisp.Cons.new(sys_u002Fqq_smart_list(body_138), GDLisp.Cons.new(null, null)))
+        _cond_139 = cons(GDLisp.intern("let"), cons(cons(car(vars_137), null), cons(cons(GDLisp.intern("let*"), cons(cdr(vars_137), _split_140)), null)))
     return _cond_139
-static func defvars(args_140):
-    var arr_141 = []
-    while args_140 != nil:
-        arr_141.push_back(GDLisp.Cons.new(GDLisp.intern("defvar"), GDLisp.Cons.new(args_140.car, null)))
-        args_140 = args_140.cdr
-    return cons(GDLisp.intern("progn"), append(GDLisp.Cons.new(sys_u002Fqq_smart_list(arr_141), GDLisp.Cons.new(null, null))))
-static func when(cnd_142, args_143):
-    return cons(GDLisp.intern("cond"), cons(cons(cnd_142, cons(cons(GDLisp.intern("progn"), append(GDLisp.Cons.new(sys_u002Fqq_smart_list(args_143), GDLisp.Cons.new(null, null)))), null)), null))
-static func unless(cnd_144, args_145):
-    return cons(GDLisp.intern("cond"), cons(cons(cnd_144, cons(null, null)), cons(cons(true, cons(cons(GDLisp.intern("progn"), append(GDLisp.Cons.new(sys_u002Fqq_smart_list(args_145), GDLisp.Cons.new(null, null)))), null)), null)))
-static func _if(cnd_146, t_147, f_148):
-    return cons(GDLisp.intern("cond"), cons(cons(cnd_146, cons(t_147, null)), cons(cons(true, cons(f_148, null)), null)))
-static func yield_u002A(arg_149):
-    var symbol_150 = gensym("_yield")
-    return cons(GDLisp.intern("let"), cons(cons(cons(symbol_150, cons(arg_149, null)), null), cons(cons(GDLisp.intern("while"), cons(cons(GDLisp.intern("and"), cons(cons(GDLisp.intern("instance?"), cons(symbol_150, cons(GDLisp.intern("GDScriptFunctionState"), null))), cons(cons(cons(GDLisp.intern("access-slot"), cons(symbol_150, cons(GDLisp.intern("is-valid"), null))), null), null))), cons(cons(GDLisp.intern("yield"), null), cons(cons(GDLisp.intern("set"), cons(symbol_150, cons(cons(cons(GDLisp.intern("access-slot"), cons(symbol_150, cons(GDLisp.intern("resume"), null))), null), null))), null)))), cons(symbol_150, null))))
-=======
-        _cond_118 = true
-    return _cond_118
-static func let_u002A(vars_120, body_121):
-    var _cond_122 = null
-    if vars_120 == nil:
-        _cond_122 = cons(GDLisp.intern("progn"), append(GDLisp.Cons.new(sys_u002Fqq_smart_list(body_121), GDLisp.Cons.new(null, null))))
-    else:
-        var _split_123 = append(GDLisp.Cons.new(sys_u002Fqq_smart_list(body_121), GDLisp.Cons.new(null, null)))
-        _cond_122 = cons(GDLisp.intern("let"), cons(cons(car(vars_120), null), cons(cons(GDLisp.intern("let*"), cons(cdr(vars_120), _split_123)), null)))
-    return _cond_122
-static func defvars(args_124):
-    var arr_125 = []
-    while args_124 != nil:
-        arr_125.push_back(GDLisp.Cons.new(GDLisp.intern("defvar"), GDLisp.Cons.new(args_124.car, null)))
-        args_124 = args_124.cdr
-    return cons(GDLisp.intern("progn"), append(GDLisp.Cons.new(sys_u002Fqq_smart_list(arr_125), GDLisp.Cons.new(null, null))))
-static func when(cnd_126, args_127):
-    var _split_128 = append(GDLisp.Cons.new(sys_u002Fqq_smart_list(args_127), GDLisp.Cons.new(null, null)))
-    return cons(GDLisp.intern("cond"), cons(cons(cnd_126, cons(cons(GDLisp.intern("progn"), _split_128), null)), null))
-static func unless(cnd_129, args_130):
-    var _split_131 = append(GDLisp.Cons.new(sys_u002Fqq_smart_list(args_130), GDLisp.Cons.new(null, null)))
-    return cons(GDLisp.intern("cond"), cons(cons(cnd_129, cons(null, null)), cons(cons(true, cons(cons(GDLisp.intern("progn"), _split_131), null)), null)))
-static func _if(cnd_133, t_134, f_135):
-    return cons(GDLisp.intern("cond"), cons(cons(cnd_133, cons(t_134, null)), cons(cons(true, cons(f_135, null)), null)))
-static func yield_u002A(arg_137):
-    var symbol_138 = gensym("_yield")
-    var _split_140 = cons(GDLisp.intern("is-valid"), null)
-    var _split_141 = cons(cons(GDLisp.intern("instance?"), cons(symbol_138, cons(GDLisp.intern("GDScriptFunctionState"), null))), cons(cons(cons(GDLisp.intern("access-slot"), cons(symbol_138, _split_140)), null), null))
-    var _split_142 = cons(symbol_138, cons(GDLisp.intern("resume"), null))
-    var _split_145 = cons(cons(GDLisp.intern("yield"), null), cons(cons(GDLisp.intern("set"), cons(symbol_138, cons(cons(cons(GDLisp.intern("access-slot"), _split_142), null), null))), null))
-    return cons(GDLisp.intern("let"), cons(cons(cons(symbol_138, cons(arg_137, null)), null), cons(cons(GDLisp.intern("while"), cons(cons(GDLisp.intern("and"), _split_141), _split_145)), cons(symbol_138, null))))
->>>>>>> f1b4347f
+static func defvars(args_141):
+    var arr_142 = []
+    while args_141 != nil:
+        arr_142.push_back(GDLisp.Cons.new(GDLisp.intern("defvar"), GDLisp.Cons.new(args_141.car, null)))
+        args_141 = args_141.cdr
+    return cons(GDLisp.intern("progn"), append(GDLisp.Cons.new(sys_u002Fqq_smart_list(arr_142), GDLisp.Cons.new(null, null))))
+static func when(cnd_143, args_144):
+    var _split_145 = append(GDLisp.Cons.new(sys_u002Fqq_smart_list(args_144), GDLisp.Cons.new(null, null)))
+    return cons(GDLisp.intern("cond"), cons(cons(cnd_143, cons(cons(GDLisp.intern("progn"), _split_145), null)), null))
+static func unless(cnd_146, args_147):
+    var _split_148 = append(GDLisp.Cons.new(sys_u002Fqq_smart_list(args_147), GDLisp.Cons.new(null, null)))
+    return cons(GDLisp.intern("cond"), cons(cons(cnd_146, cons(null, null)), cons(cons(true, cons(cons(GDLisp.intern("progn"), _split_148), null)), null)))
+static func _if(cnd_150, t_151, f_152):
+    return cons(GDLisp.intern("cond"), cons(cons(cnd_150, cons(t_151, null)), cons(cons(true, cons(f_152, null)), null)))
+static func yield_u002A(arg_154):
+    var symbol_155 = gensym("_yield")
+    var _split_157 = cons(GDLisp.intern("is-valid"), null)
+    var _split_158 = cons(cons(GDLisp.intern("instance?"), cons(symbol_155, cons(GDLisp.intern("GDScriptFunctionState"), null))), cons(cons(cons(GDLisp.intern("access-slot"), cons(symbol_155, _split_157)), null), null))
+    var _split_159 = cons(symbol_155, cons(GDLisp.intern("resume"), null))
+    var _split_162 = cons(cons(GDLisp.intern("yield"), null), cons(cons(GDLisp.intern("set"), cons(symbol_155, cons(cons(cons(GDLisp.intern("access-slot"), _split_159), null), null))), null))
+    return cons(GDLisp.intern("let"), cons(cons(cons(symbol_155, cons(arg_154, null)), null), cons(cons(GDLisp.intern("while"), cons(cons(GDLisp.intern("and"), _split_158), _split_162)), cons(symbol_155, null))))
 static func this_file():
     return GDLisp.cons(GDLisp.intern("sys/special-ref"), GDLisp.cons(GDLisp.intern("this-file"), null))
 static func this_filename():
     return GDLisp.cons(GDLisp.intern("sys/special-ref"), GDLisp.cons(GDLisp.intern("this-filename"), null))
 static func this_true_filename():
     return GDLisp.cons(GDLisp.intern("sys/special-ref"), GDLisp.cons(GDLisp.intern("this-true-filename"), null))
-<<<<<<< HEAD
-static func contextual_load(arg_151):
-    return cons(GDLisp.intern("load"), cons(cons(GDLisp.intern("sys/context-filename"), cons(arg_151, null)), null))
-static func deflazy(name_152, value_153, modifiers_154):
-    var fn_name_155 = gensym("_lazy")
-    var this_file_156 = gensym("_this_file")
-    var value_var_157 = gensym("_value")
-    var meta_name_158 = "__gdlisp_Lazy_{}".format([gensym(null).contents], "{}")
-    return cons(GDLisp.intern("progn"), cons(cons(GDLisp.intern("defn"), cons(fn_name_155, cons(null, cons(cons(GDLisp.intern("let"), cons(cons(cons(this_file_156, cons(cons(GDLisp.intern("this-file"), null), null)), null), cons(cons(GDLisp.intern("if"), cons(cons(cons(GDLisp.intern("access-slot"), cons(this_file_156, cons(GDLisp.intern("has-meta"), null))), cons(meta_name_158, null)), cons(cons(cons(GDLisp.intern("access-slot"), cons(this_file_156, cons(GDLisp.intern("get-meta"), null))), cons(meta_name_158, null)), cons(cons(GDLisp.intern("let"), cons(cons(cons(value_var_157, cons(value_153, null)), null), cons(cons(cons(GDLisp.intern("access-slot"), cons(this_file_156, cons(GDLisp.intern("set-meta"), null))), cons(meta_name_158, cons(value_var_157, null))), cons(value_var_157, null)))), null)))), null))), null)))), cons(cons(GDLisp.intern("define-symbol-macro"), cons(name_152, cons(cons(GDLisp.intern("list"), cons(cons(GDLisp.intern("list"), cons(cons(GDLisp.intern("quote"), cons(GDLisp.intern("access-slot"), null)), cons(cons(GDLisp.intern("list"), cons(cons(GDLisp.intern("quote"), cons(GDLisp.intern("contextual-load"), null)), cons(cons(GDLisp.intern("this-true-filename"), null), null))), cons(cons(GDLisp.intern("quote"), cons(fn_name_155, null)), null)))), null)), append(GDLisp.Cons.new(sys_u002Fqq_smart_list(modifiers_154), GDLisp.Cons.new(null, null)))))), null)))
-static func defobject(name_159, parent_160, visibility_161, body_162):
-    if visibility_161 == nil:
-        visibility_161 = GDLisp.intern("public")
-    elif !is_instance(visibility_161, Symbol):
-        body_162 = cons(visibility_161, body_162)
-        visibility_161 = GDLisp.intern("public")
-    elif visibility_161.contents == "public":
-        pass
-    elif visibility_161.contents == "private":
-        pass
-    else:
-        body_162 = cons(visibility_161, body_162)
-        visibility_161 = GDLisp.intern("public")
-    return cons(GDLisp.intern("deflazy"), cons(name_159, cons(cons(GDLisp.intern("new"), cons(parent_160, append(GDLisp.Cons.new(sys_u002Fqq_smart_list(body_162), GDLisp.Cons.new(null, null))))), cons(visibility_161, null))))
-=======
-static func contextual_load(arg_146):
-    return cons(GDLisp.intern("load"), cons(cons(GDLisp.intern("sys/context-filename"), cons(arg_146, null)), null))
-static func deflazy(name_147, value_148, modifiers_149):
-    var fn_name_150 = gensym("_lazy")
-    var this_file_151 = gensym("_this_file")
-    var value_var_152 = gensym("_value")
-    var meta_name_153 = "__gdlisp_Lazy_{}".format([gensym(null).contents], "{}")
-    var _split_154 = cons(cons(GDLisp.intern("this-file"), null), null)
-    var _split_156 = cons(GDLisp.intern("get-meta"), null)
-    var _split_157 = cons(value_148, null)
-    var _split_160 = cons(cons(cons(GDLisp.intern("access-slot"), cons(this_file_151, cons(GDLisp.intern("set-meta"), null))), cons(meta_name_153, cons(value_var_152, null))), cons(value_var_152, null))
-    var _split_161 = cons(cons(cons(GDLisp.intern("access-slot"), cons(this_file_151, cons(GDLisp.intern("has-meta"), null))), cons(meta_name_153, null)), cons(cons(cons(GDLisp.intern("access-slot"), cons(this_file_151, _split_156)), cons(meta_name_153, null)), cons(cons(GDLisp.intern("let"), cons(cons(cons(value_var_152, _split_157), null), _split_160)), null)))
-    var _split_162 = cons(cons(GDLisp.intern("let"), cons(cons(cons(this_file_151, _split_154), null), cons(cons(GDLisp.intern("if"), _split_161), null))), null)
-    var _split_163 = cons(GDLisp.intern("access-slot"), null)
-    var _split_166 = cons(cons(GDLisp.intern("list"), cons(cons(GDLisp.intern("quote"), cons(GDLisp.intern("contextual-load"), null)), cons(cons(GDLisp.intern("this-true-filename"), null), null))), cons(cons(GDLisp.intern("quote"), cons(fn_name_150, null)), null))
-    var _split_167 = cons(cons(GDLisp.intern("list"), cons(cons(GDLisp.intern("list"), cons(cons(GDLisp.intern("quote"), _split_163), _split_166)), null)), append(GDLisp.Cons.new(sys_u002Fqq_smart_list(modifiers_149), GDLisp.Cons.new(null, null))))
-    return cons(GDLisp.intern("progn"), cons(cons(GDLisp.intern("defn"), cons(fn_name_150, cons(null, _split_162))), cons(cons(GDLisp.intern("define-symbol-macro"), cons(name_147, _split_167)), null)))
-static func defobject(name_168, parent_169, visibility_170, body_171):
-    if visibility_170 == nil:
-        visibility_170 = GDLisp.intern("public")
-    elif !is_instance(visibility_170, Symbol):
-        body_171 = cons(visibility_170, body_171)
-        visibility_170 = GDLisp.intern("public")
-    elif visibility_170.contents == "public":
-        pass
-    elif visibility_170.contents == "private":
-        pass
-    else:
-        body_171 = cons(visibility_170, body_171)
-        visibility_170 = GDLisp.intern("public")
-    var _split_172 = append(GDLisp.Cons.new(sys_u002Fqq_smart_list(body_171), GDLisp.Cons.new(null, null)))
-    return cons(GDLisp.intern("deflazy"), cons(name_168, cons(cons(GDLisp.intern("new"), cons(parent_169, _split_172)), cons(visibility_170, null))))
->>>>>>> f1b4347f
+static func contextual_load(arg_163):
+    return cons(GDLisp.intern("load"), cons(cons(GDLisp.intern("sys/context-filename"), cons(arg_163, null)), null))
+static func deflazy(name_164, value_165, modifiers_166):
+    var fn_name_167 = gensym("_lazy")
+    var this_file_168 = gensym("_this_file")
+    var value_var_169 = gensym("_value")
+    var meta_name_170 = "__gdlisp_Lazy_{}".format([gensym(null).contents], "{}")
+    var _split_171 = cons(cons(GDLisp.intern("this-file"), null), null)
+    var _split_173 = cons(GDLisp.intern("get-meta"), null)
+    var _split_174 = cons(value_165, null)
+    var _split_177 = cons(cons(cons(GDLisp.intern("access-slot"), cons(this_file_168, cons(GDLisp.intern("set-meta"), null))), cons(meta_name_170, cons(value_var_169, null))), cons(value_var_169, null))
+    var _split_178 = cons(cons(cons(GDLisp.intern("access-slot"), cons(this_file_168, cons(GDLisp.intern("has-meta"), null))), cons(meta_name_170, null)), cons(cons(cons(GDLisp.intern("access-slot"), cons(this_file_168, _split_173)), cons(meta_name_170, null)), cons(cons(GDLisp.intern("let"), cons(cons(cons(value_var_169, _split_174), null), _split_177)), null)))
+    var _split_179 = cons(cons(GDLisp.intern("let"), cons(cons(cons(this_file_168, _split_171), null), cons(cons(GDLisp.intern("if"), _split_178), null))), null)
+    var _split_180 = cons(GDLisp.intern("access-slot"), null)
+    var _split_183 = cons(cons(GDLisp.intern("list"), cons(cons(GDLisp.intern("quote"), cons(GDLisp.intern("contextual-load"), null)), cons(cons(GDLisp.intern("this-true-filename"), null), null))), cons(cons(GDLisp.intern("quote"), cons(fn_name_167, null)), null))
+    var _split_184 = cons(cons(GDLisp.intern("list"), cons(cons(GDLisp.intern("list"), cons(cons(GDLisp.intern("quote"), _split_180), _split_183)), null)), append(GDLisp.Cons.new(sys_u002Fqq_smart_list(modifiers_166), GDLisp.Cons.new(null, null))))
+    return cons(GDLisp.intern("progn"), cons(cons(GDLisp.intern("defn"), cons(fn_name_167, cons(null, _split_179))), cons(cons(GDLisp.intern("define-symbol-macro"), cons(name_164, _split_184)), null)))
+static func defobject(name_185, parent_186, visibility_187, body_188):
+    if visibility_187 == nil:
+        visibility_187 = GDLisp.intern("public")
+    elif !is_instance(visibility_187, Symbol):
+        body_188 = cons(visibility_187, body_188)
+        visibility_187 = GDLisp.intern("public")
+    elif visibility_187.contents == "public":
+        pass
+    elif visibility_187.contents == "private":
+        pass
+    else:
+        body_188 = cons(visibility_187, body_188)
+        visibility_187 = GDLisp.intern("public")
+    var _split_189 = append(GDLisp.Cons.new(sys_u002Fqq_smart_list(body_188), GDLisp.Cons.new(null, null)))
+    return cons(GDLisp.intern("deflazy"), cons(name_185, cons(cons(GDLisp.intern("new"), cons(parent_186, _split_189)), cons(visibility_187, null))))
 static func run():
     return null